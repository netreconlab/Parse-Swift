--- conflicted
+++ resolved
@@ -1761,49 +1761,6 @@
 public extension ParseInstallation {
 
     /**
-<<<<<<< HEAD
-     Migrates the `ParseInstallation` *asynchronously* from the Objective-C SDK Keychain.
-
-     - parameter copyEntireInstallation: When **true**, copies the
-     entire `ParseInstallation` from the Objective-C SDK Keychain to the Swift SDK. When
-     **false**, only the `channels` and `deviceToken` are copied from the Objective-C
-     SDK Keychain; resulting in a new `ParseInstallation` for original `sessionToken`.
-     Defaults to **true**.
-     - parameter options: A set of header options sent to the server. Defaults to an empty set.
-     - parameter callbackQueue: The queue to return to after completion. Default value of .main.
-     - parameter completion: The block to execute.
-     It should have the following argument signature: `(Result<Self, ParseError>)`.
-     - note: The default cache policy for this method is `.reloadIgnoringLocalCacheData`. If a developer
-     desires a different policy, it should be inserted in `options`.
-     - warning: When initializing the Swift SDK, `migratingFromObjcSDK` should be set to **false**
-     when calling this method.
-     - warning: The latest **PFInstallation** from the Objective-C SDK should be saved to your
-     Parse Server before calling this method. This method assumes **PFInstallation.installationId**
-     is saved to the Keychain. If the **installationId** is not saved to the Keychain, this method will
-     not work.
-    */
-    @available(*, deprecated, message: "This does not work, use become() instead")
-    static func migrateFromObjCKeychain(copyEntireInstallation: Bool = true,
-                                        options: API.Options = [],
-                                        callbackQueue: DispatchQueue = .main,
-                                        completion: @escaping (Result<Self, ParseError>) -> Void) {
-        guard let objcParseKeychain = KeychainStore.objectiveC,
-              let oldInstallationId: String = objcParseKeychain.objectObjectiveC(forKey: "installationId") else {
-            let error = ParseError(code: .otherCause,
-                                   message: "Could not find Installation in the Objective-C SDK Keychain")
-            callbackQueue.async {
-                completion(.failure(error))
-            }
-            return
-        }
-        become(oldInstallationId,
-               copyEntireInstallation: copyEntireInstallation,
-               completion: completion)
-    }
-
-    /**
-=======
->>>>>>> bf06c12e
      Deletes the Objective-C Keychain along with the Objective-C `ParseInstallation`
      from the Parse Server *asynchronously* and executes the given callback block.
 
