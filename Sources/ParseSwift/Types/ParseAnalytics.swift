--- conflicted
+++ resolved
@@ -105,7 +105,6 @@
                                       options: API.Options = [],
                                       callbackQueue: DispatchQueue = .main,
                                       completion: @escaping (Result<Void, ParseError>) -> Void) {
-<<<<<<< HEAD
         Task {
             var options = options
             options.insert(.cachePolicy(.reloadIgnoringLocalCacheData))
@@ -126,28 +125,6 @@
                         completion(.failure(error))
                     }
                 }
-=======
-
-        var options = options
-        options.insert(.cachePolicy(.reloadIgnoringLocalCacheData))
-        var userInfo = [String: String]()
-        launchOptions.forEach { (key, value) in
-            guard let value = value as? String else {
-                return
-            }
-            userInfo[key.rawValue] = value
-        }
-        let appOppened = ParseAnalytics(name: "AppOpened",
-                                        dimensions: userInfo,
-                                        at: date)
-        appOppened.saveCommand().executeAsync(options: options,
-                                              callbackQueue: callbackQueue) { result in
-            switch result {
-            case .success:
-                completion(.success(()))
-            case .failure(let error):
-                completion(.failure(error))
->>>>>>> 56077f0e
             }
         }
     }
