--- conflicted
+++ resolved
@@ -143,7 +143,7 @@
                                    message: "Unable to connect with parse-server: \(response)."))
     }
 
-    // swiftlint:disable:next function_body_length
+    // swiftlint:disable:next function_body_length cyclomatic_complexity
     func dataTask<U>(
         with request: URLRequest,
         callbackQueue: DispatchQueue,
@@ -214,30 +214,20 @@
                     delayInterval = Utility.computeDelay(Utility.reconnectInterval(2))
                 }
 
-                callbackQueue.asyncAfter(deadline: .now() + delayInterval) {
-<<<<<<< HEAD
-                    Task {
-                        await self.dataTask(with: request,
-                                            callbackQueue: callbackQueue,
-                                            attempts: attempts,
-                                            allowIntermediateResponses: allowIntermediateResponses,
-                                            mapper: mapper,
-                                            completion: completion)
-                    }
-=======
-                    // Update requestId in header for Idempotency
-                    var request = request
-                    if request.allHTTPHeaderFields?["X-Parse-Request-Id"] != nil {
-                        request.allHTTPHeaderFields?["X-Parse-Request-Id"] = API.createUniqueRequestId()
-                    }
-                    self.dataTask(with: request,
-                                  callbackQueue: callbackQueue,
-                                  attempts: attempts,
-                                  allowIntermediateResponses: allowIntermediateResponses,
-                                  mapper: mapper,
-                                  completion: completion)
->>>>>>> fd285005
-                }
+                let delayIntervalNanoSeconds = UInt64(delayInterval * 1_000_000_000)
+                try await Task.sleep(nanoseconds: delayIntervalNanoSeconds)
+
+                // Update requestId in header for Idempotency
+                var request = request
+                if request.allHTTPHeaderFields?["X-Parse-Request-Id"] != nil {
+                    request.allHTTPHeaderFields?["X-Parse-Request-Id"] = API.createUniqueRequestId()
+                }
+                await self.dataTask(with: request,
+                                    callbackQueue: callbackQueue,
+                                    attempts: attempts,
+                                    allowIntermediateResponses: allowIntermediateResponses,
+                                    mapper: mapper,
+                                    completion: completion)
                 return
             }
             let result = await self.makeResult(request: request,
