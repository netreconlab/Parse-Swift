name: ci
on:
  push:
    branches: [ main ]
  pull_request:
    branches: '*'
  merge_group:
    branches: [ main ]

env:
  CI_XCODE_OLDEST: '/Applications/Xcode_13.3.1.app/Contents/Developer'
  CI_XCODE_LATEST: '/Applications/Xcode_14.3.app/Contents/Developer'

concurrency:
  group: ${{ github.workflow }}-${{ github.ref }}
  cancel-in-progress: true

jobs:
  test:
    timeout-minutes: 15
<<<<<<< HEAD
    runs-on: macos-13
=======
    runs-on: macos-latest
    strategy:
      matrix:
        destination: ['platform=iOS\ Simulator,name=iPhone\ 14\ Pro\ Max', 'platform\=tvOS\ Simulator,name\=Apple\ TV', 'platform=watchOS\ Simulator,name=Apple\ Watch\ Series\ 5\ \(40mm\)', 'platform=macOS']
        action: ['test', 'build']
        exclude:
          - destination: 'platform=iOS\ Simulator,name=iPhone\ 14\ Pro\ Max'
            action: 'build'
          - destination: 'platform\=tvOS\ Simulator,name\=Apple\ TV'
            action: 'build'
          - destination: 'platform=macOS'
            action: 'build'
          - destination: 'platform=watchOS\ Simulator,name=Apple\ Watch\ Series\ 5\ \(40mm\)'
            action: 'test'
>>>>>>> 8ad2d940
    steps:
    - uses: actions/checkout@v3
    - name: Use multiple cores
      run: defaults write com.apple.dt.XCBuild EnableSwiftBuildSystemIntegration 1
<<<<<<< HEAD
    - name: Build-Test
      run: set -o pipefail && env NSUnbufferedIO=YES xcodebuild -workspace Parse.xcworkspace -scheme ParseSwift -destination platform\=iOS\ Simulator,name\=iPhone\ 14\ Pro\ Max -derivedDataPath DerivedData clean test | xcpretty
      env:
          DEVELOPER_DIR: ${{ env.CI_XCODE_LATEST }}
    - name: Prepare codecov
      uses: sersoft-gmbh/swift-coverage-action@v3
      id: coverage-files
      with:
        format: lcov
        search-paths: ./DerivedData
      env:
          DEVELOPER_DIR: ${{ env.CI_XCODE_LATEST }}
    - name: Upload coverage to Codecov
      uses: codecov/codecov-action@v3
      with:
        files: ${{join(fromJSON(steps.coverage-files.outputs.files), ',')}}
        env_vars: IOS
        fail_ci_if_error: true
      env:
          DEVELOPER_DIR: ${{ env.CI_XCODE_LATEST }}

  xcode-test-macos:
    timeout-minutes: 15
    runs-on: macos-13
    steps:
    - uses: actions/checkout@v3
=======
>>>>>>> 8ad2d940
    - name: Create and set the default keychain
      run: |
        security create-keychain -p "" temporary
        security default-keychain -s temporary
        security unlock-keychain -p "" temporary
        security set-keychain-settings -lut 7200 temporary
<<<<<<< HEAD
    - name: Use multiple cores
      run: defaults write com.apple.dt.XCBuild EnableSwiftBuildSystemIntegration 1
    - name: Build-Test
      run: set -o pipefail && env NSUnbufferedIO=YES xcodebuild -workspace Parse.xcworkspace -scheme ParseSwift -destination platform\=macOS -derivedDataPath DerivedData clean test | xcpretty
      env:
          DEVELOPER_DIR: ${{ env.CI_XCODE_LATEST }}
    - name: Prepare codecov
      uses: sersoft-gmbh/swift-coverage-action@v3
      id: coverage-files
      with:
        format: lcov
        search-paths: ./DerivedData
      env:
          DEVELOPER_DIR: ${{ env.CI_XCODE_LATEST }}
    - name: Upload coverage to Codecov
      uses: codecov/codecov-action@v3
      with:
        files: ${{join(fromJSON(steps.coverage-files.outputs.files), ',')}}
        env_vars: MACOS
        fail_ci_if_error: true
      env:
          DEVELOPER_DIR: ${{ env.CI_XCODE_LATEST }}

  xcode-test-tvos:
    timeout-minutes: 15
    runs-on: macos-13
    steps:
    - uses: actions/checkout@v3
    - name: Use multiple cores
      run: defaults write com.apple.dt.XCBuild EnableSwiftBuildSystemIntegration 1
=======
>>>>>>> 8ad2d940
    - name: Build-Test
      run: set -o pipefail && env NSUnbufferedIO=YES xcodebuild -workspace Parse.xcworkspace -scheme ParseSwift -derivedDataPath DerivedData -destination ${{ matrix.destination }} ${{ matrix.action }} | xcpretty -c
      env:
          DEVELOPER_DIR: ${{ env.CI_XCODE_LATEST }}
    - name: Prepare codecov
      uses: sersoft-gmbh/swift-coverage-action@v3
      id: coverage-files
      with:
        format: lcov
        search-paths: ./DerivedData
      env:
          DEVELOPER_DIR: ${{ env.CI_XCODE_LATEST }}
    - name: Upload coverage to Codecov
      uses: codecov/codecov-action@v3
      with:
        files: ${{join(fromJSON(steps.coverage-files.outputs.files), ',')}}
<<<<<<< HEAD
        env_vars: TVOS
        fail_ci_if_error: true
      env:
          DEVELOPER_DIR: ${{ env.CI_XCODE_LATEST }}

  xcode-build-watchos:
    timeout-minutes: 10
    runs-on: macos-13
    steps:
    - uses: actions/checkout@v3
    - name: Use multiple cores
      run: defaults write com.apple.dt.XCBuild EnableSwiftBuildSystemIntegration 1
    - name: Build
      run: set -o pipefail && env NSUnbufferedIO=YES xcodebuild -target ParseSwift | xcpretty
=======
        fail_ci_if_error: false
>>>>>>> 8ad2d940
      env:
          DEVELOPER_DIR: ${{ env.CI_XCODE_LATEST }}

  spm-test:
    timeout-minutes: 15
    runs-on: macos-13
    steps:
    - uses: actions/checkout@v3
    - name: Create and set the default keychain
      run: |
        security create-keychain -p "" temporary
        security default-keychain -s temporary
        security unlock-keychain -p "" temporary
        security set-keychain-settings -lut 7200 temporary
    - name: Use multiple cores
      run: defaults write com.apple.dt.XCBuild EnableSwiftBuildSystemIntegration 1
    - name: Build-Test
      run: swift test --enable-code-coverage | xcpretty -c
      env:
          DEVELOPER_DIR: ${{ env.CI_XCODE_LATEST }}
    - name: Prepare codecov
      uses: sersoft-gmbh/swift-coverage-action@v3
      id: coverage-files
      with:
        format: lcov
        search-paths: ./.build
      env:
          DEVELOPER_DIR: ${{ env.CI_XCODE_LATEST }}
    - name: Upload coverage to Codecov
      uses: codecov/codecov-action@v3
      with:
        files: ${{join(fromJSON(steps.coverage-files.outputs.files), ',')}}
        env_vars: SPM
        fail_ci_if_error: false
      env:
          DEVELOPER_DIR: ${{ env.CI_XCODE_LATEST }}

  xcode-test-5_5:
    timeout-minutes: 15
<<<<<<< HEAD
    needs: xcode-build-watchos
    runs-on: macos-latest
=======
    needs: linux
    runs-on: macos-12
>>>>>>> 8ad2d940
    steps:
    - uses: actions/checkout@v3
    - name: Build-Test
      run: set -o pipefail && env NSUnbufferedIO=YES xcodebuild -workspace Parse.xcworkspace -scheme ParseSwift -destination platform\=iOS\ Simulator,name\=iPhone\ 13\ Pro\ Max -derivedDataPath DerivedData build | xcpretty -c
      env:
          DEVELOPER_DIR: ${{ env.CI_XCODE_OLDEST }}

  linux:
    timeout-minutes: 10
    runs-on: ubuntu-latest
    steps:
      - uses: actions/checkout@v3
      - uses: sersoft-gmbh/SwiftyActions@v2
        with:
          release-version: "5"
          github-token: ${{ secrets.GITHUB_TOKEN }}
      - name: Build and Test
        run: swift test --enable-test-discovery --enable-code-coverage -v
      - name: Prepare codecov
        run: |
          cat .codecov.yml | curl --data-binary @- https://codecov.io/validate
          llvm-cov export -format="lcov" .build/x86_64-unknown-linux-gnu/debug/ParseSwiftPackageTests.xctest -instr-profile .build/x86_64-unknown-linux-gnu/debug/codecov/default.profdata > info_linux.lcov
      - name: Upload coverage to Codecov
        uses: codecov/codecov-action@v3
        with:
          env_vars: LINUX
          fail_ci_if_error: true
          
  windows:
    timeout-minutes: 15
    runs-on: windows-latest
    steps:
      - uses: actions/checkout@v3
      - uses: compnerd/gha-setup-swift@v0.0.1
        with:
          branch: swift-5.8-release
          tag: 5.8-RELEASE
      - name: Build
        run: |
          swift build -v
      - name: Upload coverage to Codecov
        uses: codecov/codecov-action@v3
        with:
          env_vars: WINDOWSLATEST
          fail_ci_if_error: false
  
  docs:
    timeout-minutes: 10
<<<<<<< HEAD
    needs: xcode-build-watchos
    runs-on: macos-13
=======
    needs: linux
    runs-on: macos-latest
>>>>>>> 8ad2d940
    steps:
      - uses: actions/checkout@v3
      - name: Use multiple cores
        run: defaults write com.apple.dt.XCBuild EnableSwiftBuildSystemIntegration 1
      - name: Generate Docs
        run: set -o pipefail && env NSUnbufferedIO=YES Scripts/generate-documentation
        env:
          DEVELOPER_DIR: ${{ env.CI_XCODE_LATEST }}

  cocoapods:
<<<<<<< HEAD
    needs: xcode-build-watchos
    runs-on: macos-13
=======
    needs: linux
    runs-on: macos-latest
>>>>>>> 8ad2d940
    steps:
      - uses: actions/checkout@v3
      - name: Use multiple cores
        run: defaults write com.apple.dt.XCBuild EnableSwiftBuildSystemIntegration 1
      - name: Update Framework Version
        run: ./Scripts/update_build
        env:
          BUILD_VERSION: '4.16.2'
      - name: CocoaPods
        run: pod lib lint --allow-warnings
        env:
          DEVELOPER_DIR: ${{ env.CI_XCODE_LATEST }}<|MERGE_RESOLUTION|>--- conflicted
+++ resolved
@@ -18,10 +18,7 @@
 jobs:
   test:
     timeout-minutes: 15
-<<<<<<< HEAD
     runs-on: macos-13
-=======
-    runs-on: macos-latest
     strategy:
       matrix:
         destination: ['platform=iOS\ Simulator,name=iPhone\ 14\ Pro\ Max', 'platform\=tvOS\ Simulator,name\=Apple\ TV', 'platform=watchOS\ Simulator,name=Apple\ Watch\ Series\ 5\ \(40mm\)', 'platform=macOS']
@@ -35,79 +32,16 @@
             action: 'build'
           - destination: 'platform=watchOS\ Simulator,name=Apple\ Watch\ Series\ 5\ \(40mm\)'
             action: 'test'
->>>>>>> 8ad2d940
     steps:
     - uses: actions/checkout@v3
     - name: Use multiple cores
       run: defaults write com.apple.dt.XCBuild EnableSwiftBuildSystemIntegration 1
-<<<<<<< HEAD
-    - name: Build-Test
-      run: set -o pipefail && env NSUnbufferedIO=YES xcodebuild -workspace Parse.xcworkspace -scheme ParseSwift -destination platform\=iOS\ Simulator,name\=iPhone\ 14\ Pro\ Max -derivedDataPath DerivedData clean test | xcpretty
-      env:
-          DEVELOPER_DIR: ${{ env.CI_XCODE_LATEST }}
-    - name: Prepare codecov
-      uses: sersoft-gmbh/swift-coverage-action@v3
-      id: coverage-files
-      with:
-        format: lcov
-        search-paths: ./DerivedData
-      env:
-          DEVELOPER_DIR: ${{ env.CI_XCODE_LATEST }}
-    - name: Upload coverage to Codecov
-      uses: codecov/codecov-action@v3
-      with:
-        files: ${{join(fromJSON(steps.coverage-files.outputs.files), ',')}}
-        env_vars: IOS
-        fail_ci_if_error: true
-      env:
-          DEVELOPER_DIR: ${{ env.CI_XCODE_LATEST }}
-
-  xcode-test-macos:
-    timeout-minutes: 15
-    runs-on: macos-13
-    steps:
-    - uses: actions/checkout@v3
-=======
->>>>>>> 8ad2d940
     - name: Create and set the default keychain
       run: |
         security create-keychain -p "" temporary
         security default-keychain -s temporary
         security unlock-keychain -p "" temporary
         security set-keychain-settings -lut 7200 temporary
-<<<<<<< HEAD
-    - name: Use multiple cores
-      run: defaults write com.apple.dt.XCBuild EnableSwiftBuildSystemIntegration 1
-    - name: Build-Test
-      run: set -o pipefail && env NSUnbufferedIO=YES xcodebuild -workspace Parse.xcworkspace -scheme ParseSwift -destination platform\=macOS -derivedDataPath DerivedData clean test | xcpretty
-      env:
-          DEVELOPER_DIR: ${{ env.CI_XCODE_LATEST }}
-    - name: Prepare codecov
-      uses: sersoft-gmbh/swift-coverage-action@v3
-      id: coverage-files
-      with:
-        format: lcov
-        search-paths: ./DerivedData
-      env:
-          DEVELOPER_DIR: ${{ env.CI_XCODE_LATEST }}
-    - name: Upload coverage to Codecov
-      uses: codecov/codecov-action@v3
-      with:
-        files: ${{join(fromJSON(steps.coverage-files.outputs.files), ',')}}
-        env_vars: MACOS
-        fail_ci_if_error: true
-      env:
-          DEVELOPER_DIR: ${{ env.CI_XCODE_LATEST }}
-
-  xcode-test-tvos:
-    timeout-minutes: 15
-    runs-on: macos-13
-    steps:
-    - uses: actions/checkout@v3
-    - name: Use multiple cores
-      run: defaults write com.apple.dt.XCBuild EnableSwiftBuildSystemIntegration 1
-=======
->>>>>>> 8ad2d940
     - name: Build-Test
       run: set -o pipefail && env NSUnbufferedIO=YES xcodebuild -workspace Parse.xcworkspace -scheme ParseSwift -derivedDataPath DerivedData -destination ${{ matrix.destination }} ${{ matrix.action }} | xcpretty -c
       env:
@@ -124,24 +58,7 @@
       uses: codecov/codecov-action@v3
       with:
         files: ${{join(fromJSON(steps.coverage-files.outputs.files), ',')}}
-<<<<<<< HEAD
-        env_vars: TVOS
-        fail_ci_if_error: true
-      env:
-          DEVELOPER_DIR: ${{ env.CI_XCODE_LATEST }}
-
-  xcode-build-watchos:
-    timeout-minutes: 10
-    runs-on: macos-13
-    steps:
-    - uses: actions/checkout@v3
-    - name: Use multiple cores
-      run: defaults write com.apple.dt.XCBuild EnableSwiftBuildSystemIntegration 1
-    - name: Build
-      run: set -o pipefail && env NSUnbufferedIO=YES xcodebuild -target ParseSwift | xcpretty
-=======
         fail_ci_if_error: false
->>>>>>> 8ad2d940
       env:
           DEVELOPER_DIR: ${{ env.CI_XCODE_LATEST }}
 
@@ -181,13 +98,8 @@
 
   xcode-test-5_5:
     timeout-minutes: 15
-<<<<<<< HEAD
-    needs: xcode-build-watchos
-    runs-on: macos-latest
-=======
     needs: linux
     runs-on: macos-12
->>>>>>> 8ad2d940
     steps:
     - uses: actions/checkout@v3
     - name: Build-Test
@@ -236,13 +148,8 @@
   
   docs:
     timeout-minutes: 10
-<<<<<<< HEAD
-    needs: xcode-build-watchos
+    needs: linux
     runs-on: macos-13
-=======
-    needs: linux
-    runs-on: macos-latest
->>>>>>> 8ad2d940
     steps:
       - uses: actions/checkout@v3
       - name: Use multiple cores
@@ -253,13 +160,8 @@
           DEVELOPER_DIR: ${{ env.CI_XCODE_LATEST }}
 
   cocoapods:
-<<<<<<< HEAD
-    needs: xcode-build-watchos
+    needs: linux
     runs-on: macos-13
-=======
-    needs: linux
-    runs-on: macos-latest
->>>>>>> 8ad2d940
     steps:
       - uses: actions/checkout@v3
       - name: Use multiple cores
