--- conflicted
+++ resolved
@@ -129,15 +129,9 @@
         uses: codecov/codecov-action@v4
         with:
           env_vars: LINUX
-<<<<<<< HEAD
-          fail_ci_if_error: true
-          token: ${{ secrets.CODECOV_TOKEN }}
-          
-=======
           fail_ci_if_error: false
           token: ${{ secrets.CODECOV_TOKEN }}
 
->>>>>>> df156291
   windows:
     timeout-minutes: 15
     runs-on: windows-latest
