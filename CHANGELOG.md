<!-- markdownlint-disable -->
# Parse-Swift Changelog

### main
[Full Changelog](https://github.com/netreconlab/Parse-Swift/compare/4.16.2...main), [Documentation](https://swiftpackageindex.com/netreconlab/Parse-Swift/main/documentation/parseswift)
* _Contributing to this repo? Add info about your change here to be included in the next release_

### 5.0.0
[Full Changelog](https://github.com/netreconlab/Parse-Swift/compare/4.16.2...5.0.0), [Documentation](https://swiftpackageindex.com/netreconlab/Parse-Swift/5.0.0/documentation/parseswift)

__New features__

* Adds the the ability to listen to particular keys with LiveQueries. Requires Parse-Server 6.0.0 ([#46](https://github.com/netreconlab/Parse-Swift/pull/46)), thanks to [Corey Baker](https://github.com/cbaker6).

* (Breaking Change) Added a new ParseHealth.Status enum to support Parse Server. 
Developers can access the new status values (Status.initialized, Status.starting) 
using the ParseHealth.check callback or Combine methods. The new status values 
are not available for async/await and synchounous methods. Connecting to Parse 
Servers < 6.0.0, using async/await, or synchronous methods only returns 
Status.ok or throws an error 
([#43](https://github.com/netreconlab/Parse-Swift/pull/43)), 
thanks to [Corey Baker](https://github.com/cbaker6).

* The Swift SDK can now properly handle HTTP Status codes 429 and 503 and will retry after the delay specified in the respective header ([#43](https://github.com/netreconlab/Parse-Swift/pull/43)), thanks to [Corey Baker](https://github.com/cbaker6).

* The max connection attempts for LiveQuery can now be changed when initializing the SDK ([#43](https://github.com/netreconlab/Parse-Swift/pull/43)), thanks to [Corey Baker](https://github.com/cbaker6).

__Fixes__

<<<<<<< HEAD
=======
* Fixed issues that can cause cache misses when querying ([#46](https://github.com/netreconlab/Parse-Swift/pull/46)), thanks to [Corey Baker](https://github.com/cbaker6).

>>>>>>> 8da41782
* Fixed a threading issue with .current objects that can cause apps to crash 
([#45](https://github.com/netreconlab/Parse-Swift/pull/45)), thanks 
to [Corey Baker](https://github.com/cbaker6).

* (Breaking Change) Add and update ParseError codes. unknownError has been renamed 
to otherCause. invalidImageData now has the error code of 150. webhookError has 
the error code of 143 ([#23](https://github.com/netreconlab/Parse-Swift/pull/23)),
thanks to [Corey Baker](https://github.com/cbaker6).

* (Breaking Change) Remove deprecated code 
([#23](https://github.com/netreconlab/Parse-Swift/pull/23)), thanks 
to [Corey Baker](https://github.com/cbaker6).

### 4.16.2
[Full Changelog](https://github.com/netreconlab/Parse-Swift/compare/4.16.1...4.16.2), [Documentation](https://swiftpackageindex.com/netreconlab/Parse-Swift/4.16.2/documentation/parseswift)

__Fixes__
- Callback async calls return to correct callbackQueue ([#19](https://github.com/netreconlab/Parse-Swift/pull/19)), thanks to [Corey Baker](https://github.com/cbaker6).

### 4.16.1
[Full Changelog](https://github.com/netreconlab/Parse-Swift/compare/4.16.0...4.16.1), [Documentation](https://swiftpackageindex.com/netreconlab/Parse-Swift/4.16.1/documentation/parseswift)

__Fixes__
- Querying using findAll throws a hang risk warning in Xcode 14 ([#14](https://github.com/netreconlab/Parse-Swift/pull/14)), thanks to [Corey Baker](https://github.com/cbaker6).

### 4.16.0
[Full Changelog](https://github.com/netreconlab/Parse-Swift/compare/4.15.2...4.16.0), [Documentation](https://swiftpackageindex.com/netreconlab/Parse-Swift/4.16.0/documentation/parseswift)

__New features__
- Added the ability to check if a `ParseObject` key is dirty ([#9](https://github.com/netreconlab/Parse-Swift/pull/9)), thanks to [Corey Baker](https://github.com/cbaker6).

__Fixes__
- Fixed an issue where the name propery of a ParseRole may not be restored after updating a ParseRole on the server ([#10](https://github.com/netreconlab/Parse-Swift/pull/10)), thanks to [Corey Baker](https://github.com/cbaker6).

### 4.15.2
[Full Changelog](https://github.com/netreconlab/Parse-Swift/compare/4.15.1...4.15.2), [Documentation](https://swiftpackageindex.com/netreconlab/Parse-Swift/4.15.2/documentation/parseswift)

__Fixes__
- Fixed an issue that prevented nested ParseObjects and ParsFiles from saving correctly in some cases ([#8](https://github.com/netreconlab/Parse-Swift/pull/8)), thanks to [Corey Baker](https://github.com/cbaker6).

### 4.15.1
[Full Changelog](https://github.com/netreconlab/Parse-Swift/compare/4.15.0...4.15.1), [Documentation](https://swiftpackageindex.com/netreconlab/Parse-Swift/4.15.1/documentation/parseswift)

__Fixes__
- Fixed ambigous SDK initializer ([#6](https://github.com/netreconlab/Parse-Swift/pull/6)), thanks to [Corey Baker](https://github.com/cbaker6).

### 4.15.0
[Full Changelog](https://github.com/netreconlab/Parse-Swift/compare/4.14.2...4.15.0), [Documentation](https://swiftpackageindex.com/netreconlab/Parse-Swift/4.15.0/documentation/parseswift)

__New features__
- Refactored masterKey->primaryKey due to insensitive language ([#2](https://github.com/netreconlab/Parse-Swift/pull/2)), thanks to [Corey Baker](https://github.com/cbaker6).

### 4.14.2
[Full Changelog](https://github.com/parse-community/Parse-Swift/compare/4.14.1...4.14.2), [Documentation](https://swiftpackageindex.com/parse-community/Parse-Swift/4.14.2/documentation/parseswift)

__Fixes__
- Addressed an issue that prevented updating ParseObjects with saveAll ([#423](https://github.com/parse-community/Parse-Swift/pull/423)), thanks to [Corey Baker](https://github.com/cbaker6).

### 4.14.1
[Full Changelog](https://github.com/parse-community/Parse-Swift/compare/4.14.0...4.14.1), [Documentation](https://swiftpackageindex.com/parse-community/Parse-Swift/4.14.1/documentation/parseswift)

__Fixes__
- For Swift 5.5.2+ all asynchronous methods that attempt to save, create, update, or replace use the async/await version of deep saving ParseObjects. This fixes any purple warnings caused by the SDK in Xcode. Older Swift versions use the synchronous version of deep saving ([#418](https://github.com/parse-community/Parse-Swift/pull/418)), thanks to [Corey Baker](https://github.com/cbaker6).
- Can catch when the Parse Server throws an improper ParseError that only contains "error" or "message", but does not contain a "code" ([#418](https://github.com/parse-community/Parse-Swift/pull/418)), thanks to [Corey Baker](https://github.com/cbaker6).

### 4.14.0
[Full Changelog](https://github.com/parse-community/Parse-Swift/compare/4.13.1...4.14.0), [Documentation](https://swiftpackageindex.com/parse-community/Parse-Swift/4.14.0/documentation/parseswift)

__New features__
- Add file caching using the Parse download folder ([#416](https://github.com/parse-community/Parse-Swift/pull/416)), thanks to [Corey Baker](https://github.com/cbaker6).

### 4.13.1
[Full Changelog](https://github.com/parse-community/Parse-Swift/compare/4.13.0...4.13.1), [Documentation](https://swiftpackageindex.com/parse-community/Parse-Swift/4.13.1/documentation/parseswift)

__Fixes__
- Remove ParseFile caching due to OS not having a natural way to cache files. Instead, if developers want to access a saved ParseFile, they should check the download directory for the respective file name ([#414](https://github.com/parse-community/Parse-Swift/pull/414)), thanks to [Corey Baker](https://github.com/cbaker6).

### 4.13.0
[Full Changelog](https://github.com/parse-community/Parse-Swift/compare/4.12.0...4.13.0), [Documentation](https://swiftpackageindex.com/parse-community/Parse-Swift/4.13.0/documentation/parseswift)

__New features__
- Add helper methods to ParseFileTransferable protocol to assist with creating propper responses to file uploads ([#411](https://github.com/parse-community/Parse-Swift/pull/411)), thanks to [Corey Baker](https://github.com/cbaker6).

__Fixes__
- Remove cached error responses when decoding errors occur ([#411](https://github.com/parse-community/Parse-Swift/pull/411)), thanks to [Corey Baker](https://github.com/cbaker6).

### 4.12.0
[Full Changelog](https://github.com/parse-community/Parse-Swift/compare/4.11.0...4.12.0), [Documentation](https://swiftpackageindex.com/parse-community/Parse-Swift/4.12.0/documentation/parseswift)

__New features__
- Add the ParseFileTransferable protocol for overriding the default transfer behavior for ParseFile's. Allows for direct uploads to other file storage providers ([#410](https://github.com/parse-community/Parse-Swift/pull/410)), thanks to [Corey Baker](https://github.com/cbaker6).
- Add the become method to ParseInstallation which allows any ParseInstallation to be copied to the current installation. This method can be used to migrate any ParseInstallation to the current installation in the Swift SDK  ([#407](https://github.com/parse-community/Parse-Swift/pull/407)), thanks to [Corey Baker](https://github.com/cbaker6).

__Fixes__
- Properly get the session token from the Parse Objective-C Keychain when using ParseUser.loginUsingObjCKeychain  ([#407](https://github.com/parse-community/Parse-Swift/pull/407)), thanks to [Corey Baker](https://github.com/cbaker6).

### 4.11.0
[Full Changelog](https://github.com/parse-community/Parse-Swift/compare/4.10.0...4.11.0), [Documentation](https://swiftpackageindex.com/parse-community/Parse-Swift/4.11.0/documentation/parseswift)

__New features__
- Add a set method that developers can call on their ParseObjects which automatically sends updated properties to a Parse Server and merges those updates with the original ParseObject locally. The feature removes the requirement to call mergeable and implement merge(), but comes at additional computational overhead ([#406](https://github.com/parse-community/Parse-Swift/pull/406)), thanks to [Corey Baker](https://github.com/cbaker6).

### 4.10.0
[Full Changelog](https://github.com/parse-community/Parse-Swift/compare/4.9.3...4.10.0), [Documentation](https://swiftpackageindex.com/parse-community/Parse-Swift/4.10.0/documentation/parseswift)

__New features__
- Add a new operation method that allows developers to set a new value to a KeyPath without needing the string version of the key. Also adds the get() method to allow developers to get the unwrapped property of any ParseObject based on its KeyPath ([#403](https://github.com/parse-community/Parse-Swift/pull/403)), thanks to [Corey Baker](https://github.com/cbaker6).
- Add revertKeyPath() and revertObject() methods to ParseObject which allow developers to revert to original values of key paths or objects after mutating ParseObjects that already have an objectId  ([#402](https://github.com/parse-community/Parse-Swift/pull/402)), thanks to [Corey Baker](https://github.com/cbaker6).

### 4.9.3
[Full Changelog](https://github.com/parse-community/Parse-Swift/compare/4.9.2...4.9.3), [Documentation](https://swiftpackageindex.com/parse-community/Parse-Swift/4.9.3/documentation/parseswift)

__Fixes__
- When saving ParseFiles locally, files that have a directory in their filename save correctly instead of throwing an error on the client ([#399](https://github.com/parse-community/Parse-Swift/pull/399)), thanks to [Corey Baker](https://github.com/cbaker6).
- Default to not setting kSecUseDataProtectionKeychain to true as this can cause issues with querying the Keychain in Swift Playgrounds or other apps that cannot setup the Keychain on macOS. This behavior can be changed by setting usingDataProtectionKeychain to true when initializing the SDK ([#398](https://github.com/parse-community/Parse-Swift/pull/398)), thanks to [Corey Baker](https://github.com/cbaker6).

### 4.9.2
[Full Changelog](https://github.com/parse-community/Parse-Swift/compare/4.9.1...4.9.2), [Documentation](https://swiftpackageindex.com/parse-community/Parse-Swift/4.9.2/documentation/parseswift)

__Fixes__
- Allow fully qualified ParseSwift types to be used externally by fixing clash with module name ([#397](https://github.com/parse-community/Parse-Swift/pull/397)), thanks to [Corey Baker](https://github.com/cbaker6).

### 4.9.1
[Full Changelog](https://github.com/parse-community/Parse-Swift/compare/4.9.0...4.9.1), [Documentation](https://swiftpackageindex.com/parse-community/Parse-Swift/4.9.1/documentation/parseswift)

__Fixes__
- Corrects a memory leak where multiple Parse URLSessions can get created. Use an actor for the url session delegates to ensure thread safety when making async calls in parallel ([#394](https://github.com/parse-community/Parse-Swift/pull/394)), thanks to [Corey Baker](https://github.com/cbaker6).

### 4.9.0
[Full Changelog](https://github.com/parse-community/Parse-Swift/compare/4.8.0...4.9.0), [Documentation](https://swiftpackageindex.com/parse-community/Parse-Swift/4.9.0/documentation/parseswift)

__New features__
- Add methods for migrating users and installations from the Parse Objective-C SDK to the Swift SDK ([#391](https://github.com/parse-community/Parse-Swift/pull/391)), thanks to [Corey Baker](https://github.com/cbaker6).
- Enable query caching by using GET instead of POST. GET is now used by default. To switch back to POST, set usingPostForQuery = true when initializing the SDK which will automatically disable all query caching ([#386](https://github.com/parse-community/Parse-Swift/pull/386)), thanks to [Corey Baker](https://github.com/cbaker6).
- Add setAccessGroup method which allows the Parse Keychain to be shared with app extensions and iCloud accounts ([#378](https://github.com/parse-community/Parse-Swift/pull/378)), thanks to [Corey Baker](https://github.com/cbaker6).

__Improvements__
- Add more details to error messages related when decoding errors occur ([#388](https://github.com/parse-community/Parse-Swift/pull/388)), thanks to [Daniel Blyth](https://github.com/dblythy).
- Added discardableResult to allow developers to choose whether or not certain functions should return a result ([#385](https://github.com/parse-community/Parse-Swift/pull/385)), thanks to [Damian Van de Kauter](https://github.com/vdkdamian).

__Fixes__
- Ensure properties that are already saved ParseObject's are converted to Parse pointers when using saveAll ([#390](https://github.com/parse-community/Parse-Swift/pull/390)), thanks to [Corey Baker](https://github.com/cbaker6).

### 4.8.0
[Full Changelog](https://github.com/parse-community/Parse-Swift/compare/4.7.0...4.8.0)

__New features__
- Add ParseSpotify authentication ([#375](https://github.com/parse-community/Parse-Swift/pull/375)), thanks to [Ulaş Sancak](https://github.com/rocxteady).

__Fixes__
- Encode withinPolygon Queryconstraint correctly ([#381](https://github.com/parse-community/Parse-Swift/pull/381)), thanks to [Corey Baker](https://github.com/cbaker6).
- Use select for ParseLiveQuery when fields are not present ([#376](https://github.com/parse-community/Parse-Swift/pull/376)), thanks to [Corey Baker](https://github.com/cbaker6).

### 4.7.0
[Full Changelog](https://github.com/parse-community/Parse-Swift/compare/4.6.0...4.7.0)

__New features__
- Add support for ParseFile and beforeConnect triggers ([#376](https://github.com/parse-community/Parse-Swift/pull/376)), thanks to [Corey Baker](https://github.com/cbaker6).

### 4.6.0
[Full Changelog](https://github.com/parse-community/Parse-Swift/compare/4.5.0...4.6.0)

__New features__
- Add the ability to use Parse Hooks and Triggers ([#373](https://github.com/parse-community/Parse-Swift/pull/373)), thanks to [Corey Baker](https://github.com/cbaker6).
- Add ParseInstagram authentication ([#372](https://github.com/parse-community/Parse-Swift/pull/372)), thanks to [Ulaş Sancak](https://github.com/rocxteady).
- Add the ability to send APN and FCM push notifications. Also adds the ability to query _PushStatus ([#371](https://github.com/parse-community/Parse-Swift/pull/371)), thanks to [Corey Baker](https://github.com/cbaker6).
- Add ParseSchema, ParseCLP, and ParseFieldOptions. Should only be used when using the Swift SDK on a secured server ([#370](https://github.com/parse-community/Parse-Swift/pull/370)), thanks to [Corey Baker](https://github.com/cbaker6).

### 4.5.0
[Full Changelog](https://github.com/parse-community/Parse-Swift/compare/4.4.0...4.5.0)

__New features__
- Add toCLLocation and toCLLocationCoordinate2D computed properties to ParseGeoPoint, deprecate toCLLocation() and toCLLocationCoordinate2D() ([#366](https://github.com/parse-community/Parse-Swift/pull/366)), thanks to [Corey Baker](https://github.com/cbaker6).
- Add query computed property to ParseObject ([#365](https://github.com/parse-community/Parse-Swift/pull/365)), thanks to [Corey Baker](https://github.com/cbaker6).
- Add macCatalyst to SPM ([#363](https://github.com/parse-community/Parse-Swift/pull/363)), thanks to [Corey Baker](https://github.com/cbaker6).
- Add an order() method to Query that excepts a variadic list as input ([#362](https://github.com/parse-community/Parse-Swift/pull/362)), thanks to [Corey Baker](https://github.com/cbaker6).

__Improvements__
- Allow includeAll key to be sent with additional include keys. When fetching, if the include argument is specified, convert it to a Set to prevent duplicate keys from being sent to the server ([#367](https://github.com/parse-community/Parse-Swift/pull/367)), thanks to [Corey Baker](https://github.com/cbaker6).
- Allow LiveQuery client to be set using ParseLiveQuery.defaultClient and deprecate ParseLiveQuery.setDefault(). Show usage of deprecated code as warnings during compile time and suggest changes ([#360](https://github.com/parse-community/Parse-Swift/pull/360)), thanks to [Corey Baker](https://github.com/cbaker6).

### 4.4.0
[Full Changelog](https://github.com/parse-community/Parse-Swift/compare/4.3.1...4.4.0)

__Improvements__
- Drop support for Swift 5.2 as App Store requires apps to be built in Xcode 12 ([#356](https://github.com/parse-community/Parse-Swift/pull/356)), thanks to [Corey Baker](https://github.com/cbaker6).

### 4.3.1
[Full Changelog](https://github.com/parse-community/Parse-Swift/compare/4.3.0...4.3.1)

__Fixes__
- Fix links to API documentation ([#354](https://github.com/parse-community/Parse-Swift/pull/354)), thanks to [Corey Baker](https://github.com/cbaker6).

### 4.3.0
[Full Changelog](https://github.com/parse-community/Parse-Swift/compare/4.2.0...4.3.0)

__Improvements__
- Use DocC for documentation instead of jazzy. Improved documentation ([#350](https://github.com/parse-community/Parse-Swift/pull/350)), thanks to [Corey Baker](https://github.com/cbaker6).

### 4.2.0
[Full Changelog](https://github.com/parse-community/Parse-Swift/compare/4.1.0...4.2.0)

__New features__
- Add variadic QueryConstraint methods for or, nor, and ([#345](https://github.com/parse-community/Parse-Swift/pull/345)), thanks to [Corey Baker](https://github.com/cbaker6).

__Improvements__
- Add clientDefault static property to ParseLiveQuery which replaces the getDefault() method. getDefault() is still avaiable, but will be deprecated in ParseSwift 5.0.0 so it is recommended to switch to defaultClient ([#342](https://github.com/parse-community/Parse-Swift/pull/342)), thanks to [Corey Baker](https://github.com/cbaker6).

### 4.1.0
[Full Changelog](https://github.com/parse-community/Parse-Swift/compare/4.0.1...4.1.0)

__Improvements__
- Let the OS and developer decide if app tracking authorization is required when using ParseAnalytics. ParseAnalytics can now take any Codable value in its' dimensions instead of just strings. Added a new property "date" to ParseAnalytics. The "at" property will be deprecated in ParseSwift 5.0.0, so developers should switch to "date". ParseAnalytics can now be properly decoded after encoding with a JSONEncoder. This is useful if ParseAnalytics need to be stored locally and sent to the server later ([#341](https://github.com/parse-community/Parse-Swift/pull/341)), thanks to [Corey Baker](https://github.com/cbaker6).

### 4.0.1
[Full Changelog](https://github.com/parse-community/Parse-Swift/compare/4.0.0...4.0.1)

__Fixes__
- Allow ParseRole's to be updated when the SDK is allowing custom objectId's ([#338](https://github.com/parse-community/Parse-Swift/pull/338)), thanks to [Corey Baker](https://github.com/cbaker6).

### 4.0.0
[Full Changelog](https://github.com/parse-community/Parse-Swift/compare/3.1.2...4.0.0)

__New features__
- Add the verifyPassword to ParseUser. This method defaults to using POST though POST is not available on the current Parse Server. Change userPost == false to use GET on older Parse Servers ([#333](https://github.com/parse-community/Parse-Swift/pull/333)), thanks to [Corey Baker](https://github.com/cbaker6).
- (Breaking Change) Bump the SPM toolchain from 5.1 to 5.5. This is done to take advantage of features in the latest toolchain. For developers using < Xcode 13 and depending on the Swift SDK through SPM, this will cause a break. You can either upgrade your Xcode or use Cocoapods or Carthage to depend on ParseSwift ([#326](https://github.com/parse-community/Parse-Swift/pull/326)), thanks to [Corey Baker](https://github.com/cbaker6).
- (Breaking Change) Add the ability to merge updated ParseObject's with original objects when using the .mergeable property. To do this, developers need to add an implementation of merge() to respective ParseObject's. The compiler will recommend the new originalData property be added to every ParseObject. If you used ParseObjectMutable in the past, you should remove it as it is now part of ParseObject. In addition, all ParseObject properties should be optional and every object needs to have a default initializer of init(). See the Playgrounds for recommendations on how to define a ParseObject. Look at the PR for details on why this is important when using the SDK ([#315](https://github.com/parse-community/Parse-Swift/pull/315)), thanks to [Corey Baker](https://github.com/cbaker6).
- Add DocC for SDK documentation ([#209](https://github.com/parse-community/Parse-Swift/pull/214)), thanks to [Corey Baker](https://github.com/cbaker6).

__Improvements__
- (Breaking Change) Make ParseRelation conform to Codable and add methods to make decoded stored ParseRelations "usable". ParseObjects can now contain properties of ParseRelation<Self>. In addition, ParseRelations can now be made from ParseObject pointers. For ParseRole, the computed properties: users and roles, are now optional. The queryRoles property has been changed to queryRoles() to improve the handling of thrown errors ([#328](https://github.com/parse-community/Parse-Swift/pull/328)), thanks to [Corey Baker](https://github.com/cbaker6).
- (Breaking Change) Change the following method parameter names: isUsingMongoDB -> usingMongoDB, isIgnoreCustomObjectIdConfig -> ignoringCustomObjectIdConfig, isUsingEQ -> usingEqComparator ([#321](https://github.com/parse-community/Parse-Swift/pull/321)), thanks to [Corey Baker](https://github.com/cbaker6).
- (Breaking Change) Change the following method parameter names: isUsingMongoDB -> usingMongoDB, isIgnoreCustomObjectIdConfig -> ignoringCustomObjectIdConfig, isUsingEQ -> usingEqComparator ([#321](https://github.com/parse-community/Parse-Swift/pull/321)), thanks to [Corey Baker](https://github.com/cbaker6).
- (Breaking Change) Change the following method parameter names: isUsingTransactions -> usingTransactions, isAllowingCustomObjectIds -> allowingCustomObjectIds, isUsingEqualQueryConstraint -> usingEqualQueryConstraint, isMigratingFromObjcSDK -> migratingFromObjcSDK, isDeletingKeychainIfNeeded -> deletingKeychainIfNeeded ([#323](https://github.com/parse-community/Parse-Swift/pull/323)), thanks to [Corey Baker](https://github.com/cbaker6).

__Fixes__
- Async/await methods that return void would no throw errors received from server ([#334](https://github.com/parse-community/Parse-Swift/pull/334)), thanks to [Corey Baker](https://github.com/cbaker6).
- Always check for ParseError first when decoding responses from the server. Before this fix, this could cause issues depending on how calls are made from the Swift SDK ([#332](https://github.com/parse-community/Parse-Swift/pull/332)), thanks to [Corey Baker](https://github.com/cbaker6).

### 3.1.2
[Full Changelog](https://github.com/parse-community/Parse-Swift/compare/3.1.1...3.1.2)

__Fixes__
- Allowing building of the Swift SDK for Swift 5.5.0 and 5.5.1 re-enabling builds for Xcode 13.0 and 13.1. Note that async/await functionality is only available for Swift 5.5.2+ and Xcode 13.2+ ([#320](https://github.com/parse-community/Parse-Swift/pull/320)), thanks to [Corey Baker](https://github.com/cbaker6).
- Move the var score: Double? to a protocol named ParseQueryScorable. When developers want to sort by score using a matchesText QueryConstraint, they just conform their ParseObject's to ParseQueryScorable ([#319](https://github.com/parse-community/Parse-Swift/pull/319)), thanks to [Corey Baker](https://github.com/cbaker6).

### 3.1.1
[Full Changelog](https://github.com/parse-community/Parse-Swift/compare/3.1.0...3.1.1)

__Fixes__
- Always sort keys when using the ParseEncoder as it can cause issues when trying to save ParseObject's that have children ([#318](https://github.com/parse-community/Parse-Swift/pull/318)), thanks to [Corey Baker](https://github.com/cbaker6).

### 3.1.0
[Full Changelog](https://github.com/parse-community/Parse-Swift/compare/3.0.0...3.1.0)

__New features__
- Add the ability to explain MongoDB queries by setting usingMongoDB = true for the respective explain query ([#314](https://github.com/parse-community/Parse-Swift/pull/314)), thanks to [Corey Baker](https://github.com/cbaker6).

### 3.0.0
[Full Changelog](https://github.com/parse-community/Parse-Swift/compare/2.5.1...3.0.0)

__New features__
- Adds equalTo QueryConstraint along with ability to change the SDK default behavior of using $eq QueryConstraint parameter or not ([#310](https://github.com/parse-community/Parse-Swift/pull/310)), thanks to [Corey Baker](https://github.com/cbaker6).
- Adds isNull and isNotNull QueryConstraint along with the ability set/forceSet null using ParseOperation ([#308](https://github.com/parse-community/Parse-Swift/pull/308)), thanks to [Corey Baker](https://github.com/cbaker6).
- Adds auth support for GitHub, Google, and LinkedIn ([#307](https://github.com/parse-community/Parse-Swift/pull/307)), thanks to [Corey Baker](https://github.com/cbaker6).
- (Breaking Change) Adds options to matchesText QueryConstraint along with the ability to see matching score. The compiler will recommend the new score property be added to all ParseObjects ([#306](https://github.com/parse-community/Parse-Swift/pull/306)), thanks to [Corey Baker](https://github.com/cbaker6).
- Adds withCount query ([#306](https://github.com/parse-community/Parse-Swift/pull/306)), thanks to [Corey Baker](https://github.com/cbaker6).

__Improvements__
- (Breaking Change) Change boolean configuration parameters to match Swift conventions. The compilor should help with name changes ([#311](https://github.com/parse-community/Parse-Swift/pull/311)), thanks to [Corey Baker](https://github.com/cbaker6).
- Improve QueryWhere by making at a set of QueryConstraint's instead of any array. This dedupes the same constraint when encoding the query; improving the encoding speed when the same constraints are added ([#308](https://github.com/parse-community/Parse-Swift/pull/308)), thanks to [Corey Baker](https://github.com/cbaker6).

### 2.5.1
[Full Changelog](https://github.com/parse-community/Parse-Swift/compare/2.5.0...2.5.1)

__Improvements__
- Reduce call sites by having all methods with variadic arguments call their array counterparts ([#301](https://github.com/parse-community/Parse-Swift/pull/301)), thanks to [Corey Baker](https://github.com/cbaker6).

__Fixes__
- Let additional headers accept [AnyHashable: Any] ([#302](https://github.com/parse-community/Parse-Swift/pull/302)), thanks to [Corey Baker](https://github.com/cbaker6).
- Throw .missingObjectId when missing the client detects a missing objectId instead of throwing an .unknown error ([#300](https://github.com/parse-community/Parse-Swift/pull/300)), thanks to [Corey Baker](https://github.com/cbaker6).

### 2.5.0
[Full Changelog](https://github.com/parse-community/Parse-Swift/compare/2.4.0...2.5.0)

__New features__
- Added create(), replace(), update(), createAll(), replaceAll(), and updateAll() to ParseObjects. Currently, update() and updateAll() are unavaivalble due to limitations of PATCH on the Parse Server ([#299](https://github.com/parse-community/Parse-Swift/pull/299)), thanks to [Corey Baker](https://github.com/cbaker6).
- Added convenience methods to convert ParseObject's to Pointer<ParseObject>'s for QueryConstraint's: !=, containedIn, notContainedIn, containedBy, containsAll ([#298](https://github.com/parse-community/Parse-Swift/pull/298)), thanks to [Corey Baker](https://github.com/cbaker6).

### 2.4.0
[Full Changelog](https://github.com/parse-community/Parse-Swift/compare/2.3.1...2.4.0)

__New features__
- Added additional methods to ParseRelation to make it easier to create and query relations ([#294](https://github.com/parse-community/Parse-Swift/pull/294)), thanks to [Corey Baker](https://github.com/cbaker6).
- Enable async/await for iOS13, tvOS13, watchOS6, and macOS10_15. All async/await methods are MainActor's. Requires Xcode 13.2 or above to use async/await. Not compatible with Xcode 13.0/1, will need to upgrade to 13.2+. Still works with Xcode 11/12 ([#278](https://github.com/parse-community/Parse-Swift/pull/278)), thanks to [Corey Baker](https://github.com/cbaker6).

__Fixes__
- When transactions are enabled errors are now thrown from the client if the amount of objects in a transaction exceeds the batch size. An error will also be thrown if a developer attempts to save objects in a transation that has unsaved children ([#295](https://github.com/parse-community/Parse-Swift/pull/294)), thanks to [Corey Baker](https://github.com/cbaker6).

### 2.3.1
[Full Changelog](https://github.com/parse-community/Parse-Swift/compare/2.3.0...2.3.1)

__Fixes__
- Fixed an issue where querying an object did not dispatch to the proper queue which can cause app crashes ([#293](https://github.com/parse-community/Parse-Swift/pull/293)), thanks to [Corey Baker](https://github.com/cbaker6).

### 2.3.0
[Full Changelog](https://github.com/parse-community/Parse-Swift/compare/2.2.6...2.3.0)

__New features__
- Add a retry mechanism to the SDK that randomly (up to 3 seconds each) tries to reconnect up to 5 times. The developer can increase or reduce the amount of retries when configuring the SDK ([#291](https://github.com/parse-community/Parse-Swift/pull/291)), thanks to [Corey Baker](https://github.com/cbaker6).
- Add toCLLocation and toCLLocationCoordinate2D methods for easy conversion from a ParseGeoPoint object ([#287](https://github.com/parse-community/Parse-Swift/pull/287)), thanks to [Jayson Ng](https://github.com/jaysonng).

__Fixes__
- Fixed an issue where an annonymous could not be turned into a regular user using signup ([#291](https://github.com/parse-community/Parse-Swift/pull/291)), thanks to [Corey Baker](https://github.com/cbaker6).
- The default ACL is now deleted from the keychain when a user is logged out. This previously caused an issue when logging out a user and logging in as a different user caused all objects to only have ACL permisions for the logged in user ([#291](https://github.com/parse-community/Parse-Swift/pull/291)), thanks to [Corey Baker](https://github.com/cbaker6).

### 2.2.6
[Full Changelog](https://github.com/parse-community/Parse-Swift/compare/2.2.5...2.2.6)

__Fixes__
- Use default ACL automatically on newley created ParseObject's if a default ACL is available ([#284](https://github.com/parse-community/Parse-Swift/pull/284)), thanks to [Corey Baker](https://github.com/cbaker6).

### 2.2.5
[Full Changelog](https://github.com/parse-community/Parse-Swift/compare/2.2.4...2.2.5)

__Fixes__
- Overload QueryConstraint to accept Pointer<ParseObject> ([#281](https://github.com/parse-community/Parse-Swift/pull/281)), thanks to [Corey Baker](https://github.com/cbaker6).
- Add checks to build for Windows ([#281](https://github.com/parse-community/Parse-Swift/pull/281)), thanks to [Corey Baker](https://github.com/cbaker6).

### 2.2.4
[Full Changelog](https://github.com/parse-community/Parse-Swift/compare/2.2.3...2.2.4)

__Fixes__
- Delete all stored Parse data and cache when isDeletingKeychainIfNeeded is true ([#280](https://github.com/parse-community/Parse-Swift/pull/280)), thanks to [Corey Baker](https://github.com/cbaker6).

### 2.2.3
[Full Changelog](https://github.com/parse-community/Parse-Swift/compare/2.2.2...2.2.3)

__Fixes__
- Improve dpcumentation ([#276](https://github.com/parse-community/Parse-Swift/pull/276)), thanks to [Corey Baker](https://github.com/cbaker6).

### 2.2.2
[Full Changelog](https://github.com/parse-community/Parse-Swift/compare/2.2.1...2.2.2)

__Fixes__
- Improve equatable comparison of QueryConstraint ([#275](https://github.com/parse-community/Parse-Swift/pull/275)), thanks to [Corey Baker](https://github.com/cbaker6).

### 2.2.1
[Full Changelog](https://github.com/parse-community/Parse-Swift/compare/2.2.0...2.2.1)

__Fixes__
- Set the default cache policy for ParseFile to the default policy set when initializing the SDK ([#274](https://github.com/parse-community/Parse-Swift/pull/274)), thanks to [Corey Baker](https://github.com/cbaker6).

### 2.2.0
[Full Changelog](https://github.com/parse-community/Parse-Swift/compare/2.1.0...2.2.0)

__Improvements__
- Added ability to fetch ParsePointer using async/await ([#271](https://github.com/parse-community/Parse-Swift/pull/271)), thanks to [Corey Baker](https://github.com/cbaker6).

__Fixes__
- By default, do not use cache when fetching ParseObject's and ParseFile's. Developers can choose to fetch from cache if desired by passing the necessary option while fetching. Fixed a bug when the incorrect file location for a dowloaded ParseFile was being cached ([#272](https://github.com/parse-community/Parse-Swift/pull/272)), thanks to [Corey Baker](https://github.com/cbaker6).

### 2.1.0
[Full Changelog](https://github.com/parse-community/Parse-Swift/compare/2.0.3...2.1.0)

__Improvements__
- Make ParseUser.current, ParseInstallation.current, ParseConfig.current immutable. This prevents accidently setting to nil. When developers want to make changes, they should make mutable copies, mutate, then save ([#266](https://github.com/parse-community/Parse-Swift/pull/266)), thanks to [Corey Baker](https://github.com/cbaker6).
- Added the ParseObjectMutable protocol to make emptyObject more developer friendly ([#270](https://github.com/parse-community/Parse-Swift/pull/270)), thanks to [Damian Van de Kauter](https://github.com/novemTeam).


### 2.0.3
[Full Changelog](https://github.com/parse-community/Parse-Swift/compare/2.0.2...2.0.3)

__Fixes__
- Async/await methods should be available for watchOS 8+ ([#265](https://github.com/parse-community/Parse-Swift/pull/265)), thanks to [Corey Baker](https://github.com/cbaker6).

### 2.0.2
[Full Changelog](https://github.com/parse-community/Parse-Swift/compare/2.0.1...2.0.2)

__Improvements__
- Add static methods for accessing encoders/decoder so developers do not have to create instances to access ([#259](https://github.com/parse-community/Parse-Swift/pull/259)), thanks to [Corey Baker](https://github.com/cbaker6).

__Fixes__
- Parse ViewModels always dispatch to the main queue when updating published properties. This prevents possible issues when background async calls update properties used for views ([#260](https://github.com/parse-community/Parse-Swift/pull/260)), thanks to [Corey Baker](https://github.com/cbaker6).

### 2.0.1
[Full Changelog](https://github.com/parse-community/Parse-Swift/compare/2.0.0...2.0.1)

__Fixes__
- ParseUser should only encode email when User.current?.email is different from current user email ([#256](https://github.com/parse-community/Parse-Swift/pull/256)), thanks to [Corey Baker](https://github.com/cbaker6).

### 2.0.0
[Full Changelog](https://github.com/parse-community/Parse-Swift/compare/1.11.0...2.0.0)

__New features__
- Added option to delete Parse items from Keychain when the app is running for the first time  ([#254](https://github.com/parse-community/Parse-Swift/pull/254)), thanks to [Corey Baker](https://github.com/cbaker6).

__Improvements__
- (Breaking Change) ParseObject's now conform to Identifiable and can be used directly with SwiftUI without additonal properties needed. Drops support for iOS 12, tvOS 12, watchOS 5, and macOS 10.13/14 ([#254](https://github.com/parse-community/Parse-Swift/pull/254)), thanks to [Corey Baker](https://github.com/cbaker6).

### 1.11.0
[Full Changelog](https://github.com/parse-community/Parse-Swift/compare/1.10.4...1.11.0)

__Improvements__
- Added `operation` for `set` and `forceSet`, used for single key updates ([#248](https://github.com/parse-community/Parse-Swift/pull/248)), thanks to [Daniel Blyth](https://github.com/dblythy) and [Corey Baker](https://github.com/cbaker6).
- Add more detail to invalid struct errors ([#238](https://github.com/parse-community/Parse-Swift/pull/238)), thanks to [Daniel Blyth](https://github.com/dblythy).

### 1.10.4
[Full Changelog](https://github.com/parse-community/Parse-Swift/compare/1.10.3...1.10.4)

__Improvements__
- Improve documentation for ParseObject ([#253](https://github.com/parse-community/Parse-Swift/pull/253)), thanks to [Corey Baker](https://github.com/cbaker6).

### 1.10.3
[Full Changelog](https://github.com/parse-community/Parse-Swift/compare/1.10.2...1.10.3)

__Improvements__
- Update documents to show new Swift 5.5 async/await methods ([#252](https://github.com/parse-community/Parse-Swift/pull/252)), thanks to [Corey Baker](https://github.com/cbaker6).

### 1.10.2
[Full Changelog](https://github.com/parse-community/Parse-Swift/compare/1.10.1...1.10.2)

__New features__
- Supports Swift 5.5 async/await ([#212](https://github.com/parse-community/Parse-Swift/pull/212)), thanks to [Corey Baker](https://github.com/cbaker6).

__Improvements__
- Added an extension to compare a Swift Error with a single ParseError or multiple ParseErrors ([#250](https://github.com/parse-community/Parse-Swift/pull/250)), thanks to [Damian Van de Kauter](https://github.com/novemTeam).

### 1.10.1
[Full Changelog](https://github.com/parse-community/Parse-Swift/compare/1.10.0...1.10.1)

__Improvements__
- Removes emptyObject requirement that was added in #243. Instead, has a recommendation in playgrounds on how to use emptyObject to only send select modified keys to the server ([#249](https://github.com/parse-community/Parse-Swift/pull/249)), thanks to [Corey Baker](https://github.com/cbaker6).

### 1.10.0
[Full Changelog](https://github.com/parse-community/Parse-Swift/compare/1.9.10...1.10.0)

__Improvements__
- (Breaking Change) Provide ParseObject property, emptyObject, that makes it easy to send only modified keys to the server. This change "might" be breaking depending on your implementation as it requires ParseObjects to now have an empty initializer, init() ([#243](https://github.com/parse-community/Parse-Swift/pull/243)), thanks to [Corey Baker](https://github.com/cbaker6).

__Fixes__
- ParseUser should not send email if it has not been modified or else email verification is resent ([#241](https://github.com/parse-community/Parse-Swift/pull/241)), thanks to [Corey Baker](https://github.com/cbaker6).

### 1.9.10
[Full Changelog](https://github.com/parse-community/Parse-Swift/compare/1.9.9...1.9.10)

__Fixes__
- ParseInstallation cannot be retreived from Keychain after the first fun ([#236](https://github.com/parse-community/Parse-Swift/pull/236)), thanks to [Corey Baker](https://github.com/cbaker6).

### 1.9.9
[Full Changelog](https://github.com/parse-community/Parse-Swift/compare/1.9.8...1.9.9)

__Fixes__
- Saving ParseObjects with ParseFile properties now saves files on background queue ([#230](https://github.com/parse-community/Parse-Swift/pull/230)), thanks to [Corey Baker](https://github.com/cbaker6).

### 1.9.8
[Full Changelog](https://github.com/parse-community/Parse-Swift/compare/1.9.7...1.9.8)

__Fixes__
- Use a seperate Keychain for each app bundleId. This only effects macOS apps as their Keychain is handled by the OS differently. For macOS app developers only, the user who logged in last to your app will have their Keychain upgraded to the patched version. Other users/apps will either need to login again or logout then login again ([#224](https://github.com/parse-community/Parse-Swift/pull/224)), thanks to [Corey Baker](https://github.com/cbaker6).

### 1.9.7
[Full Changelog](https://github.com/parse-community/Parse-Swift/compare/1.9.6...1.9.7)

__Improvements__
- Properly allow a mixed custom objectId environment without compromising safety checks using .save(). If a developer wants to ignore the objectId checks, they need to specify ignoringCustomObjectIdConfig = true each time ([#222](https://github.com/parse-community/Parse-Swift/pull/222)), thanks to [Corey Baker](https://github.com/cbaker6).

### 1.9.6
[Full Changelog](https://github.com/parse-community/Parse-Swift/compare/1.9.5...1.9.6)

__Fixes__
- Query withinMiles and withinKilometers was not returning unsorted results when sort=false ([#219](https://github.com/parse-community/Parse-Swift/pull/219)), thanks to [Corey Baker](https://github.com/cbaker6).

### 1.9.5
[Full Changelog](https://github.com/parse-community/Parse-Swift/compare/1.9.4...1.9.5)

__Improvements__
- LiveQuery web socket connections handle URL error codes -1001 "The request timed out" and -1011 "There was a bad response from the server." ([#217](https://github.com/parse-community/Parse-Swift/pull/217)), thanks to [Lukas Smilek](https://github.com/lsmilek1).

### 1.9.4
[Full Changelog](https://github.com/parse-community/Parse-Swift/compare/1.9.3...1.9.4)

__Fixes__
- Fix LiveQuery reconnections when server disconnects. Always receive and pass connection errors to ParseLiveQuery delegate ([#211](https://github.com/parse-community/Parse-Swift/pull/211)), thanks to [Corey Baker](https://github.com/cbaker6).

### 1.9.3
[Full Changelog](https://github.com/parse-community/Parse-Swift/compare/1.9.2...1.9.3)

__Improvements__
- Ensure delegate set before resuming a ParseLiveQuery task ([#209](https://github.com/parse-community/Parse-Swift/pull/209)), thanks to [Corey Baker](https://github.com/cbaker6).

### 1.9.2
[Full Changelog](https://github.com/parse-community/Parse-Swift/compare/1.9.1...1.9.2)

__Improvements__
- ParseLiveQuery checks all states of a websocket and reacts as needed after an error ([#207](https://github.com/parse-community/Parse-Swift/pull/207)), thanks to [Corey Baker](https://github.com/cbaker6).

### 1.9.1
[Full Changelog](https://github.com/parse-community/Parse-Swift/compare/1.9.0...1.9.1)

__Improvements__
- Clear caching when a user logs out ([#198](https://github.com/parse-community/Parse-Swift/pull/198)), thanks to [Corey Baker](https://github.com/cbaker6).
- Close all LiveQuery connections when a user logs out ([#199](https://github.com/parse-community/Parse-Swift/pull/199)), thanks to [Corey Baker](https://github.com/cbaker6).
- ParseLiveQuery attempts to reconnect upon disconnection error ([#204](https://github.com/parse-community/Parse-Swift/pull/204)), thanks to [Corey Baker](https://github.com/cbaker6).
- Make ParseFileManager public so developers can easily find the location of ParseFiles ([#205](https://github.com/parse-community/Parse-Swift/pull/205)), thanks to [Corey Baker](https://github.com/cbaker6).

__Fixes__
- Fix Facebook and Twitter login setting incorrect keys ([#202](https://github.com/parse-community/Parse-Swift/pull/202)), thanks to [Daniel Blyth](https://github.com/dblythy).

### 1.9.0
[Full Changelog](https://github.com/parse-community/Parse-Swift/compare/1.8.6...1.9.0)

__New features__
- (Breaking Change) Added a new type, QueryViewModel which conforms to ObservableObject. The new type serves as a view model property for any Parse Query. Simply call query.viewModel to use the view model with any SwiftUI view. QueryViewModel can be subclassed for customization. In addition, developers can create their own view models for queries by conforming to QueryObservable. LiveQuery Subscription's inherrit from QueryViewModel meaning instances of Subscription provides a single view model that publishes updates from LiveQuery events and traditional find, first, count, and aggregate queries. A breaking change is introduced for those use custom subscriptions as ParseSubscription has been renamed to QuerySubscribable ([#183](https://github.com/parse-community/Parse-Swift/pull/183)), thanks to [Corey Baker](https://github.com/cbaker6).
- Added a new type, CloudViewModel which conforms to ObservableObject. The new type serves as a view model property for any Cloud Code. Simply call cloud.viewModel to use the view model with any SwiftUI view. CloudViewModel can be subclassed for customization. In addition, developers can create their own view models for queries by conforming to CloudObservable ([#183](https://github.com/parse-community/Parse-Swift/pull/183)), thanks to [Corey Baker](https://github.com/cbaker6).
- Added two missing Parse types, ParseBytes and ParsePolygon ([#190](https://github.com/parse-community/Parse-Swift/pull/190)), thanks to [Corey Baker](https://github.com/cbaker6).
- Added caching of http requests along with adding additional headers. Caching and additional headers can be set when initializing the SDK. Caching can also be set per request using API.Options ([#196](https://github.com/parse-community/Parse-Swift/pull/196)), thanks to [Corey Baker](https://github.com/cbaker6).

__Improvements__
- Removed CommonCrypto and now uses encoded string as a hash for child ParseObjects across all OS's ([#184](https://github.com/parse-community/Parse-Swift/pull/184)), thanks to [Corey Baker](https://github.com/cbaker6).
- All types now conform to CustomStringConvertible ([#185](https://github.com/parse-community/Parse-Swift/pull/185)), thanks to [Corey Baker](https://github.com/cbaker6).
- Setting limit = 0 of a query does not query the server and instead just returns empty or no results depending on the query ([#189](https://github.com/parse-community/Parse-Swift/pull/189)), thanks to [Corey Baker](https://github.com/cbaker6).
- ParseGeoPoint initializer now throws if geopoints are out-of-bounds instead of asserting ([#190](https://github.com/parse-community/Parse-Swift/pull/190)), thanks to [Corey Baker](https://github.com/cbaker6).
- Persist all properties of ParseUser and ParseInstallation to keychain so they can be accessed via current. Developers do not have to fetch the ParseUser or ParseInstlation after app restart anymore ([#191](https://github.com/parse-community/Parse-Swift/pull/191)), thanks to [Corey Baker](https://github.com/cbaker6).

__Fixes__
- Fixed a bug when signing up from a ParseUser instance resulted in custom keys not being persisted to the keychain ([#187](https://github.com/parse-community/Parse-Swift/pull/187)), thanks to [Corey Baker](https://github.com/cbaker6).
- Fixed a bug where countExplain query result was not returned as an array  ([#189](https://github.com/parse-community/Parse-Swift/pull/189)), thanks to [Corey Baker](https://github.com/cbaker6).
- The query withinPolygon(key: String, points: [ParseGeoPoint]) now works correctly and sends an array of doubles instead of an array of GeoPoint's ([#190](https://github.com/parse-community/Parse-Swift/pull/190)), thanks to [Corey Baker](https://github.com/cbaker6).
- Fixed a bug where the ParseEncoder incorrectly detects a circular dependency when two child objects are the same ([#194](https://github.com/parse-community/Parse-Swift/pull/194)), thanks to [Corey Baker](https://github.com/cbaker6).
- Make sure all LiveQuery socket changes are received on the correct queue to prevent threading issues ([#195](https://github.com/parse-community/Parse-Swift/pull/195)), thanks to [Corey Baker](https://github.com/cbaker6).

### 1.8.6
[Full Changelog](https://github.com/parse-community/Parse-Swift/compare/1.8.5...1.8.6)

__Improvements__
- Added SwiftUI query combine example to playgrounds. Skip id when encoding ParseObjects ([#181](https://github.com/parse-community/Parse-Swift/pull/181)), thanks to [Corey Baker](https://github.com/cbaker6).
- Persist current SDK version for migrating between versions ([#182](https://github.com/parse-community/Parse-Swift/pull/182)), thanks to [Corey Baker](https://github.com/cbaker6).

### 1.8.5
[Full Changelog](https://github.com/parse-community/Parse-Swift/compare/1.8.4...1.8.5)

__Fixes__
- Fixed a bug in LiveQuery when a close frame is sent from the server that resulted in closing
all running websocket tasks instead of the particular task the request was intended for. The fix
includes a new delegate method named `closedSocket()` which provides the close code
and reason the server closed the connection ([#176](https://github.com/parse-community/Parse-Swift/pull/176)), thanks to [Corey Baker](https://github.com/cbaker6).

### 1.8.4
[Full Changelog](https://github.com/parse-community/Parse-Swift/compare/1.8.3...1.8.4)

__Fixes__
- Switched context header X-Parse-Context to X-Parse-Cloud-Context to match server ([#170](https://github.com/parse-community/Parse-Swift/pull/170)), thanks to [Corey Baker](https://github.com/cbaker6).
- Fixed a bug in LiveQuery that prevented reconnecting after a connection was closed. Also added a sendPing method to LiveQuery ([#172](https://github.com/parse-community/Parse-Swift/pull/172)), thanks to [Corey Baker](https://github.com/cbaker6).

### 1.8.3
[Full Changelog](https://github.com/parse-community/Parse-Swift/compare/1.8.2...1.8.3)

__Fixes__
- Fixed a bug that prevented saving ParseObjects that had Pointers as properties ([#169](https://github.com/parse-community/Parse-Swift/pull/169)), thanks to [Corey Baker](https://github.com/cbaker6).

### 1.8.2
[Full Changelog](https://github.com/parse-community/Parse-Swift/compare/1.8.1...1.8.2)

__Improvements__
- Ensure pipeline and fields are checked when comparing queries ([#163](https://github.com/parse-community/Parse-Swift/pull/163)), thanks to [Corey Baker](https://github.com/cbaker6).
- Allow custom error codes to be thrown from Cloud Functions ([#165](https://github.com/parse-community/Parse-Swift/pull/165)), thanks to [Daniel Blyth](https://github.com/dblythy).

### 1.8.1
[Full Changelog](https://github.com/parse-community/Parse-Swift/compare/1.8.0...1.8.1)

__Improvements__
- Append instead of replace when using query select, exclude, include, and fields ([#155](https://github.com/parse-community/Parse-Swift/pull/155)), thanks to [Corey Baker](https://github.com/cbaker6).

__Fixes__
- Transactions currently do not work when using MongoDB(postgres does work) on the parse-server. Internal use of transactions are disabled by default. If you want the Swift SDK to use transactions internally, you need to set isUsingTransactionsInternally=true when configuring the client. It is recommended not to use transactions if you are using MongoDB until it is fixed on the server ([#158](https://github.com/parse-community/Parse-Swift/pull/158)), thanks to [Corey Baker](https://github.com/cbaker6).

### 1.8.0
[Full Changelog](https://github.com/parse-community/Parse-Swift/compare/1.7.2...1.8.0)

__New features__
- Add ParseAnalytics. Requires app tracking authorization in latest OS's ([#147](https://github.com/parse-community/Parse-Swift/pull/147)), thanks to [Corey Baker](https://github.com/cbaker6).

__Improvements__
- Adds the ability to directly use == as a QueryConstraint on a field that's a ParseObject ([#147](https://github.com/parse-community/Parse-Swift/pull/147)), thanks to [Corey Baker](https://github.com/cbaker6).
- Future proof SDK by always sending client version header. Also added http method PATCH to API for future use ([#146](https://github.com/parse-community/Parse-Swift/pull/146)), thanks to [Corey Baker](https://github.com/cbaker6).

__Fixes__
- Fixed an error that occured when deleting a ParseFile which resulted in the file being downloaded locally ([#147](https://github.com/parse-community/Parse-Swift/pull/147)), thanks to [Corey Baker](https://github.com/cbaker6).

### 1.7.2
[Full Changelog](https://github.com/parse-community/Parse-Swift/compare/1.7.1...1.7.2)

__New features__
- Added ability to send context with object by specifying it within options ([#140](https://github.com/parse-community/Parse-Swift/pull/140)), thanks to [Corey Baker](https://github.com/cbaker6).

__Fixes__
- ParseFiles cannot be updated from the client and will now throw an error if attempted. Instead another file should be created and the older file should be deleted by the developer. ([#144](https://github.com/parse-community/Parse-Swift/pull/144)), thanks to [Corey Baker](https://github.com/cbaker6).
- Fixed issue where Swift SDK prevented fetching of Parse objects when custom objectId was enabled ([#139](https://github.com/parse-community/Parse-Swift/pull/139)), thanks to [Corey Baker](https://github.com/cbaker6).

__Improvements__
- Add playground example of saving Parse objects with a custom objectId ([#137](https://github.com/parse-community/Parse-Swift/pull/137)), thanks to [Corey Baker](https://github.com/cbaker6).
- Improved comparison of query constraints by comparing value ([#140](https://github.com/parse-community/Parse-Swift/pull/140)), thanks to [Corey Baker](https://github.com/cbaker6).

### 1.7.1
[Full Changelog](https://github.com/parse-community/Parse-Swift/compare/1.7.0...1.7.1)

__New features__
- Can now check the health of a Parse Server using ParseHealth. ([#134](https://github.com/parse-community/Parse-Swift/pull/134)), thanks to [Corey Baker](https://github.com/cbaker6).

### 1.7.0
[Full Changelog](https://github.com/parse-community/Parse-Swift/compare/1.6.0...1.7.0)

__Improvements__
- Add emailVerified to ParseUser. Make relative query take a QueryConstraint as an argument. Add more documentation ([#129](https://github.com/parse-community/Parse-Swift/pull/129)), thanks to [Corey Baker](https://github.com/cbaker6).

### 1.6.0
[Full Changelog](https://github.com/parse-community/Parse-Swift/compare/1.5.1...1.6.0)

__Improvements__
- Make AnyCodable internal. If developers want to use AnyCodable, AnyEncodable, or AnyDecodable for `explain` or `ParseCloud`, they should add the [AnyCodable](https://github.com/Flight-School/AnyCodable) package to their app. In addition developers can create their own type-erased wrappers or use whatever they desire ([#127](https://github.com/parse-community/Parse-Swift/pull/127)), thanks to [Corey Baker](https://github.com/cbaker6).

### 1.5.1
[Full Changelog](https://github.com/parse-community/Parse-Swift/compare/1.5.0...1.5.1)

__Improvements__
- Update ParseError to match server and make ParseError and ParseObject Pointer documentation public ([#125](https://github.com/parse-community/Parse-Swift/pull/125)), thanks to [Corey Baker](https://github.com/cbaker6).

### 1.5.0
[Full Changelog](https://github.com/parse-community/Parse-Swift/compare/1.4.0...1.5.0)

__Improvements__
- (Breaking Change) Aggregrate takes any Encodable type. Query planning methods are now: findExlpain, firstEplain, countExplain, etc. The distinct query now works. The client will also not throw an error anymore when attempting to delete a File and the masterKey is not available. The developer will still need to configure the server to delete the file properly ([#122](https://github.com/parse-community/Parse-Swift/pull/122)), thanks to [Corey Baker](https://github.com/cbaker6).

### 1.4.0
[Full Changelog](https://github.com/parse-community/Parse-Swift/compare/1.3.1...1.4.0)

__Improvements__
- (Breaking Change) A query hint can now be set using a method and its return type is automatically inferred. In addition, a hint can now be any Encodable type instead of just a String ([#119](https://github.com/parse-community/Parse-Swift/pull/119)), thanks to [Corey Baker](https://github.com/cbaker6).

### 1.3.1
[Full Changelog](https://github.com/parse-community/Parse-Swift/compare/1.3.0...1.3.1)

__New features__
- Add findAll query to find all objects ([#118](https://github.com/parse-community/Parse-Swift/pull/118)), thanks to [Corey Baker](https://github.com/cbaker6).
- Can now delete the iOS Objective-C SDK Keychain from app ([#118](https://github.com/parse-community/Parse-Swift/pull/118)), thanks to [Corey Baker](https://github.com/cbaker6).
- Migrate installationId from obj-c SDK ([#117](https://github.com/parse-community/Parse-Swift/pull/117)), thanks to [Corey Baker](https://github.com/cbaker6).

__Improvements__
- Added ability to initialize SDK with ParseConfiguration. Can now update certificate pinning authorization after SDK is initializated ([#117](https://github.com/parse-community/Parse-Swift/pull/117)), thanks to [Corey Baker](https://github.com/cbaker6).

### 1.3.0
[Full Changelog](https://github.com/parse-community/Parse-Swift/compare/1.2.6...1.3.0)

__Improvements__
- (Breaking Change) No longer require dispatch to main queue when using ParseInstallation. The side effect of this is badge is no longer retrieved by the SDK. The developer should retrieve the badge count on their own and save it to `ParseInstallation` if they require badge ([#114](https://github.com/parse-community/Parse-Swift/pull/114)), thanks to [Corey Baker](https://github.com/cbaker6).

__Fixes__
- (Breaking Change) Correctly saves objectId of ParseInstallation to Keychain when saving to server. Also fixes issue when using deleteAll with current ParseUser and ParseInstallation. Old installations will automatically be migrated to the new one. If you end up having issues you can delete all of the installations in your ParseDashboard that were created with Parse-Swift < 1.30. If you are not able to do this, you can all log out of devices using Parse-Swift < 1.30 and then log back in ([#116](https://github.com/parse-community/Parse-Swift/pull/116)), thanks to [Corey Baker](https://github.com/cbaker6).

### 1.2.6
[Full Changelog](https://github.com/parse-community/Parse-Swift/compare/1.2.5...1.2.6)

__Fixes__
- Recreate installation automatically after deletion from Keychain ([#112](https://github.com/parse-community/Parse-Swift/pull/112)), thanks to [Corey Baker](https://github.com/cbaker6).
- Error when linking auth types due to server not sending sessionToken ([#109](https://github.com/parse-community/Parse-Swift/pull/109)), thanks to [Corey Baker](https://github.com/cbaker6).

### 1.2.5
[Full Changelog](https://github.com/parse-community/Parse-Swift/compare/1.2.4...1.2.5)

__Fixes__
- Let ParseFacebook accept expiresIn parameter instead of converting to date ([#104](https://github.com/parse-community/Parse-Swift/pull/104)), thanks to [Corey Baker](https://github.com/cbaker6).

### 1.2.4
[Full Changelog](https://github.com/parse-community/Parse-Swift/compare/1.2.3...1.2.4)

__Fixes__
- Ensure all dates are encoded/decoded to the proper UTC time ([#103](https://github.com/parse-community/Parse-Swift/pull/103)), thanks to [Corey Baker](https://github.com/cbaker6).

### 1.2.3
[Full Changelog](https://github.com/parse-community/Parse-Swift/compare/1.2.2...1.2.3)

__Fixes__
- Fixed a bug that prevented custom objectIds from working ([#101](https://github.com/parse-community/Parse-Swift/pull/101)), thanks to [Corey Baker](https://github.com/cbaker6).

### 1.2.2
[Full Changelog](https://github.com/parse-community/Parse-Swift/compare/1.2.1...1.2.2)

__New features__
- Allow custom objectIds ([#100](https://github.com/parse-community/Parse-Swift/pull/100)), thanks to [Corey Baker](https://github.com/cbaker6).
- Add ParseTwitter and ParseFacebook authentication ([#97](https://github.com/parse-community/Parse-Swift/pull/97)), thanks to [Abdulaziz Alhomaidhi](https://github.com/abs8090).
- Add build support for Android ([#90](https://github.com/parse-community/Parse-Swift/pull/90)), thanks to [jt9897253](https://github.com/jt9897253).

__Fixes__
- There was another bug after a user first logs in anonymously and then becomes a real user. The authData sent to the server was not stripped, keep the user anonymous instead of making them a real user ([#100](https://github.com/parse-community/Parse-Swift/pull/100)), thanks to [Corey Baker](https://github.com/cbaker6).

### 1.2.1
[Full Changelog](https://github.com/parse-community/Parse-Swift/compare/1.2.0...1.2.1)

__Improvements__
- Child objects are now automatically saved in batches using transactions. This will result in less network overhead and prevent uneccessary clean up of data on the server if a child objects throws an error while saving ([#94](https://github.com/parse-community/Parse-Swift/pull/94)), thanks to [Corey Baker](https://github.com/cbaker6).

__Fixes__
- There was a bug after a user first logs in anonymously and then becomes a real user as the server sends a new sessionToken when this occurs, but the SDK used the old sessionToken, resulting in an invalid sessionToken error ([#94](https://github.com/parse-community/Parse-Swift/pull/94)), thanks to [Corey Baker](https://github.com/cbaker6).

### 1.2.0
[Full Changelog](https://github.com/parse-community/Parse-Swift/compare/1.1.6...1.2.0)

__New features__
- Add transaction support to batch saveAll and deleteAll ([#89](https://github.com/parse-community/Parse-Swift/pull/89)), thanks to [Corey Baker](https://github.com/cbaker6).
- Add modifiers to containsString, hasPrefix, hasSuffix ([#85](https://github.com/parse-community/Parse-Swift/pull/85)), thanks to [Corey Baker](https://github.com/cbaker6).

__Improvements__
- (Breaking Change) Allows return types to be specified for `ParseCloud`, query `hint`, and `explain` (see playgrounds for examples). Changed functionality of synchronous `query.first()`. It use to return nil if no values are found. Now it will throw an error if none are found. ([#92](https://github.com/parse-community/Parse-Swift/pull/92)), thanks to [Corey Baker](https://github.com/cbaker6).
- Better error reporting when decode errors occur ([#92](https://github.com/parse-community/Parse-Swift/pull/92)), thanks to [Corey Baker](https://github.com/cbaker6).
- Can use a variadic version of exclude. Added examples of select and exclude query in playgrounds ([#88](https://github.com/parse-community/Parse-Swift/pull/88)), thanks to [Corey Baker](https://github.com/cbaker6).

### 1.1.6
[Full Changelog](https://github.com/parse-community/Parse-Swift/compare/1.1.5...1.1.6)

__Fixes__
- Send correct SDK version number to Parse Server ([#84](https://github.com/parse-community/Parse-Swift/pull/84)), thanks to [Corey Baker](https://github.com/cbaker6).

### 1.1.5
[Full Changelog](https://github.com/parse-community/Parse-Swift/compare/1.1.4...1.1.5)

__Improvements__
- Make it easier to use `ParseApple` ([#81](https://github.com/parse-community/Parse-Swift/pull/81)), thanks to [Corey Baker](https://github.com/cbaker6).
- `ParseACL` improvements. Only call `ParseUser.current` when necessary ([#80](https://github.com/parse-community/Parse-Swift/pull/80)), thanks to [Corey Baker](https://github.com/cbaker6).

### 1.1.4
[Full Changelog](https://github.com/parse-community/Parse-Swift/compare/1.1.3...1.1.4)

__New features__
- LDAP authentication support ([#79](https://github.com/parse-community/Parse-Swift/pull/79)), thanks to [Corey Baker](https://github.com/cbaker6).
- Support for push notifications through `ParseInstallation` ([#78](https://github.com/parse-community/Parse-Swift/pull/78)), thanks to [Corey Baker](https://github.com/cbaker6).
- Fetch with include ([#74](https://github.com/parse-community/Parse-Swift/pull/74)), thanks to [Corey Baker](https://github.com/cbaker6).

__Improvements__
- Added `ParseLiveQuery` SwiftUI example to Playgrounds ([#77](https://github.com/parse-community/Parse-Swift/pull/77)), thanks to [Corey Baker](https://github.com/cbaker6).

### 1.1.3
[Full Changelog](https://github.com/parse-community/Parse-Swift/compare/1.1.2...1.1.3)

__New features__
- SwiftUI ready! ([#73](https://github.com/parse-community/Parse-Swift/pull/73)), thanks to [Corey Baker](https://github.com/cbaker6).

__Fixes__
- Fixes some issues with `ParseUser.logout` ([#73](https://github.com/parse-community/Parse-Swift/pull/73)), thanks to [Corey Baker](https://github.com/cbaker6).

### 1.1.2
[Full Changelog](https://github.com/parse-community/Parse-Swift/compare/1.1.1...1.1.2)

__Fixes__
Installing via SPM crashes ([#69](https://github.com/parse-community/Parse-Swift/pull/69)), thanks to [pmmlo](https://github.com/pmmlo).

### 1.1.1
[Full Changelog](https://github.com/parse-community/Parse-Swift/compare/1.1.0...1.1.1)

__Fixes__
- Expose `ParseLiveQuery` subscription properties ([#66](https://github.com/parse-community/Parse-Swift/pull/66)), thanks to [Corey Baker](https://github.com/cbaker6).

### 1.1.0
[Full Changelog](https://github.com/parse-community/Parse-Swift/compare/1.0.2...1.1.0)

__New features__
- Enable `ParseFile` for Linux ([#64](https://github.com/parse-community/Parse-Swift/pull/64)), thanks to [jt9897253](https://github.com/jt9897253).
- Use a `ParseLiveQuery` subscription as a SwiftUI view model ([#65](https://github.com/parse-community/Parse-Swift/pull/65)), thanks to [Corey Baker](https://github.com/cbaker6).
- Idempotency support ([#62](https://github.com/parse-community/Parse-Swift/pull/62)), thanks to [Corey Baker](https://github.com/cbaker6).

### 1.0.2
[Full Changelog](https://github.com/parse-community/Parse-Swift/compare/1.0.0...1.0.2)

__New features__
- Linux support. See the PR for limitations ([#59](https://github.com/parse-community/Parse-Swift/pull/59)), thanks to [Corey Baker](https://github.com/cbaker6).

### 1.0.0

__New features__
- Config support ([#56](https://github.com/parse-community/Parse-Swift/pull/56)), thanks to [Corey Baker](https://github.com/cbaker6) and [Tom Fox](https://github.com/TomWFox).
- Role and Relation support. Also improved Parse operations and added examples in Playgrounds ([#54](https://github.com/parse-community/Parse-Swift/pull/54)), thanks to [Corey Baker](https://github.com/cbaker6) and [Tom Fox](https://github.com/TomWFox).
- Added more `Query` support for distinct, aggregate, nor, containedBy, and relative time ([#54](https://github.com/parse-community/Parse-Swift/pull/54)), thanks to [Corey Baker](https://github.com/cbaker6) and [Tom Fox](https://github.com/TomWFox).
- Annonymous and Apple login along with `ParseAuthentication` protocol for support of any adapter ([#53](https://github.com/parse-community/Parse-Swift/pull/53)), thanks to [Corey Baker](https://github.com/cbaker6) and [Tom Fox](https://github.com/TomWFox).
- Developer side network authentication for certificate pinning. Parse-Swift can share authentication with `ParseLiveQuery` or they can use seperate ([#45](https://github.com/parse-community/Parse-Swift/pull/45)), thanks to [Corey Baker](https://github.com/cbaker6) and [Tom Fox](https://github.com/TomWFox).
- Full LiveQuery support (min requirement: macOS 10.15, iOS 13.0, watchOS 6.0, tvOS 13.0) ([#45](https://github.com/parse-community/Parse-Swift/pull/45)), thanks to [Corey Baker](https://github.com/cbaker6) and [Tom Fox](https://github.com/TomWFox).
- Support of Cloud and Job functions along with password reset and verification email request ([#43](https://github.com/parse-community/Parse-Swift/pull/43)), thanks to [Corey Baker](https://github.com/cbaker6) and [Tom Fox](https://github.com/TomWFox).
- Add `ParseFile` support ([#40](https://github.com/parse-community/Parse-Swift/pull/40)), thanks to [Corey Baker](https://github.com/cbaker6).
- Add `deleteAll` to Parse objects ([#34](https://github.com/parse-community/Parse-Swift/pull/34)), thanks to [Corey Baker](https://github.com/cbaker6).
- Save child pointers and deep saving of objects ([#21](https://github.com/parse-community/Parse-Swift/pull/21)), thanks to [Corey Baker](https://github.com/cbaker6).
- Persist `ParseUser`, `ParseInstallation`, and default `ParseACL` to Keychain ([#19](https://github.com/parse-community/Parse-Swift/pull/19)), thanks to [Corey Baker](https://github.com/cbaker6).
- Add PrimitiveObectStore protocol that extends Keychain Store ([#13](https://github.com/parse-community/Parse-Swift/pull/13)), thanks to [Pranjal Satija](https://github.com/pranjalsatija).
- Add `AnyCodable` support ([#12](https://github.com/parse-community/Parse-Swift/pull/12)), thanks to [Corey Baker](https://github.com/cbaker6) and [Shawn Baek](https://github.com/ShawnBaek).
- Add Keychain storage ([#7](https://github.com/parse-community/Parse-Swift/pull/7)), thanks to [Florent Vilmart](https://github.com/flovilmart).
- Add `ParseError`, SwiftLint, saveAll, SPM, synchronous support ([#6](https://github.com/parse-community/Parse-Swift/pull/6)), thanks to [Florent Vilmart](https://github.com/flovilmart).
- Create Parse-Swift project, project Playground, and add Travis CI ([#1](https://github.com/parse-community/Parse-Swift/pull/1)), thanks to [Florent Vilmart](https://github.com/flovilmart).

__Improvements__
- Naming conventions and structure ([#54](https://github.com/parse-community/Parse-Swift/pull/54)), thanks to [Corey Baker](https://github.com/cbaker6) and [Tom Fox](https://github.com/TomWFox).
- Improve network progress updates and threading ([#51](https://github.com/parse-community/Parse-Swift/pull/51)), thanks to [Corey Baker](https://github.com/cbaker6).
- User login now uses `POST` instead of `GET` ([#45](https://github.com/parse-community/Parse-Swift/pull/45)), thanks to [Corey Baker](https://github.com/cbaker6) and [Tom Fox](https://github.com/TomWFox).
- Dedicated Parse URLSession for more control and delegation ([#45](https://github.com/parse-community/Parse-Swift/pull/45)), thanks to [Corey Baker](https://github.com/cbaker6) and [Tom Fox](https://github.com/TomWFox).
- Objects are batched in groups of 50 ([#43](https://github.com/parse-community/Parse-Swift/pull/43)), thanks to [Corey Baker](https://github.com/cbaker6) and [Tom Fox](https://github.com/TomWFox).
- Add default queues to async calls ([#38](https://github.com/parse-community/Parse-Swift/pull/38)), thanks to [Corey Baker](https://github.com/cbaker6).
- Persist queried and fetch objects to Keychain if they match a `current` object already stored ([#34](https://github.com/parse-community/Parse-Swift/pull/34)), thanks to [Corey Baker](https://github.com/cbaker6).
- Improve ParseEncoder to support arrays ([#33](https://github.com/parse-community/Parse-Swift/pull/33)), thanks to [Corey Baker](https://github.com/cbaker6).
- Add a new ParseEncoder from Swift 5.3 open-source JSON encoder ([#21](https://github.com/parse-community/Parse-Swift/pull/21)), thanks to [Corey Baker](https://github.com/cbaker6).
- Full support of `ParseGeopoint` and improve querying ([#21](https://github.com/parse-community/Parse-Swift/pull/21)), thanks to [Corey Baker](https://github.com/cbaker6) and [Tom Fox](https://github.com/TomWFox).
- Improved async networking calls ([#15](https://github.com/parse-community/Parse-Swift/pull/15)), thanks to [Corey Baker](https://github.com/cbaker6).
- Rename and restructure project ([#13](https://github.com/parse-community/Parse-Swift/pull/13)), thanks to [Pranjal Satija](https://github.com/pranjalsatija).
- Update to Swift 5.0 ([#12](https://github.com/parse-community/Parse-Swift/pull/12)), thanks to [Corey Baker](https://github.com/cbaker6).
- Remove RESTCommand and add API.Command ([#6](https://github.com/parse-community/Parse-Swift/pull/6)), thanks to [Florent Vilmart](https://github.com/flovilmart).

__Fixes__
- Delete current installation during logout ([#52](https://github.com/parse-community/Parse-Swift/pull/52)), thanks to [Corey Baker](https://github.com/cbaker6).
- Parse server supports `$eq`, but this is not supported by LiveQueryServer, switched to supported ([#49](https://github.com/parse-community/Parse-Swift/pull/49)), thanks to [Corey Baker](https://github.com/cbaker6).
- Bug when updating a ParseObject bug where objects was accidently converted to pointers ([#48](https://github.com/parse-community/Parse-Swift/pull/48)), thanks to [Corey Baker](https://github.com/cbaker6).
- User logout was calling the wrong endpoint ([#43](https://github.com/parse-community/Parse-Swift/pull/43)), thanks to [Corey Baker](https://github.com/cbaker6) and [Tom Fox](https://github.com/TomWFox).
- Fix an issue where ACL was overwritten with nil ([#40](https://github.com/parse-community/Parse-Swift/pull/40)), thanks to [Corey Baker](https://github.com/cbaker6).
- Update Keychain during fetch. Fix synchronous bug that occured with `ParseError` was thrown ([#38](https://github.com/parse-community/Parse-Swift/pull/38)), thanks to [Corey Baker](https://github.com/cbaker6).
- Fix ParseEncoder bugs ([#27](https://github.com/parse-community/Parse-Swift/pull/27)), thanks to [Corey Baker](https://github.com/cbaker6).
- Fix async callback queue bug ([#27](https://github.com/parse-community/Parse-Swift/pull/27)), thanks to [Corey Baker](https://github.com/cbaker6).
- Fix bugs in ParseACL and bump minimum OS support to `.iOS(.v11), .macOS(.v10_13), .tvOS(.v11), .watchOS(.v4)` ([#19](https://github.com/parse-community/Parse-Swift/pull/19)), thanks to [Corey Baker](https://github.com/cbaker6).
- Fix bugs in batch and save responses ([#15](https://github.com/parse-community/Parse-Swift/pull/15)), thanks to [Corey Baker](https://github.com/cbaker6).
- Fix Keychain tests ([#12](https://github.com/parse-community/Parse-Swift/pull/12)), thanks to [Corey Baker](https://github.com/cbaker6).<|MERGE_RESOLUTION|>--- conflicted
+++ resolved
@@ -27,11 +27,8 @@
 
 __Fixes__
 
-<<<<<<< HEAD
-=======
 * Fixed issues that can cause cache misses when querying ([#46](https://github.com/netreconlab/Parse-Swift/pull/46)), thanks to [Corey Baker](https://github.com/cbaker6).
 
->>>>>>> 8da41782
 * Fixed a threading issue with .current objects that can cause apps to crash 
 ([#45](https://github.com/netreconlab/Parse-Swift/pull/45)), thanks 
 to [Corey Baker](https://github.com/cbaker6).
